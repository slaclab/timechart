# The Main Display Window

import os
import logging

from functools import partial
import datetime

import numpy as np
from pyqtgraph import TextItem

from qtpy.QtCore import Qt, Slot, QTimer
from qtpy.QtWidgets import (QApplication, QWidget, QCheckBox, QHBoxLayout,
                            QVBoxLayout, QFormLayout, QLabel, QSplitter,
                            QComboBox, QLineEdit, QPushButton, QSlider,
                            QSpinBox, QTabWidget,
                            QColorDialog, QGroupBox, QRadioButton,
                            QMessageBox, QFileDialog, QScrollArea, QFrame,
                            QSizePolicy, QLayout,
                            QToolButton, QFontDialog)
from qtpy.QtGui import QColor, QPalette

from pydm import Display
from pydm.widgets.timeplot import (PyDMTimePlot, DEFAULT_X_MIN,
                                   MINIMUM_BUFFER_SIZE, DEFAULT_BUFFER_SIZE)
from pydm.utilities.iconfont import IconFont
from ..data_io.settings_importer import SettingsImporter


from .curve_settings_display import CurveSettingsDisplay
from .axis_settings_display import AxisSettingsDisplay
from .chart_data_export_display import ChartDataExportDisplay
from ..utilities.utils import random_color, display_message_box

from .defaults import *
logger = logging.getLogger(__name__)


class TimeChartDisplay(Display):
    def __init__(self, parent=None, args=[], macros=None, show_pv_add_panel=True, config_file=None):
        """
        Create all the widgets, including any child dialogs.

        Parameters
        ----------
        parent : QWidget
            The parent widget of the charting display
        args : list
            The command parameters
        macros : str
            Macros to modify the UI parameters at runtime
        show_pv_add_panel : bool
            Whether or not to show the PV add panel on top of the graph
        """
        super(TimeChartDisplay, self).__init__(parent=parent, args=args,
                                               macros=macros)
        self.legend_font = None
        self.channel_map = dict()
        self.setWindowTitle("TimeChart Tool")

        self.main_layout = QVBoxLayout()
        self.body_layout = QVBoxLayout()

        self.pv_add_panel = QFrame()
        self.pv_add_panel.setVisible(show_pv_add_panel)
        self.pv_add_panel.setMaximumHeight(50)
        self.pv_layout = QHBoxLayout()
        self.pv_name_line_edt = QLineEdit()
        self.pv_name_line_edt.setAcceptDrops(True)
        self.pv_name_line_edt.returnPressed.connect(self.add_curve)

        self.pv_protocol_cmb = QComboBox()
        self.pv_protocol_cmb.addItems(["ca://", "archive://"])
        self.pv_protocol_cmb.setEnabled(False)

        self.pv_connect_push_btn = QPushButton("Connect")
        self.pv_connect_push_btn.clicked.connect(self.add_curve)

        self.tab_panel = QTabWidget()
        self.tab_panel.setMinimumWidth(350)
        self.tab_panel.setMaximumWidth(350)

        self.curve_settings_tab = QWidget()
        self.data_settings_tab = QWidget()
        self.chart_settings_tab = QWidget()

        self.charting_layout = QHBoxLayout()
        self.chart = PyDMTimePlot(plot_by_timestamps=False)
        self.chart.setDownsampling(ds=False, auto=False, mode=None)
        self.chart.plot_redrawn_signal.connect(self.update_curve_data)
        self.chart.setBufferSize(DEFAULT_BUFFER_SIZE)
        self.chart.setPlotTitle(DEFAULT_CHART_TITLE)

        self.splitter = QSplitter()

        self.curve_settings_layout = QVBoxLayout()
        self.curve_settings_layout.setAlignment(Qt.AlignTop)
        self.curve_settings_layout.setSizeConstraint(QLayout.SetMinAndMaxSize)
        self.curve_settings_layout.setSpacing(5)

        self.crosshair_settings_layout = QVBoxLayout()
        self.crosshair_settings_layout.setAlignment(Qt.AlignTop)
        self.crosshair_settings_layout.setSpacing(5)

        self.enable_crosshair_chk = QCheckBox("Crosshair")
        self.crosshair_coord_lbl = QLabel()
        self.crosshair_coord_lbl.setWordWrap(True)

        self.curve_settings_inner_frame = QFrame()
        self.curve_settings_inner_frame.setLayout(self.curve_settings_layout)

        self.curve_settings_scroll = QScrollArea()
        self.curve_settings_scroll.setVerticalScrollBarPolicy(
            Qt.ScrollBarAsNeeded)
        self.curve_settings_scroll.setHorizontalScrollBarPolicy(Qt.ScrollBarAlwaysOff)
        self.curve_settings_scroll.setWidget(self.curve_settings_inner_frame)
        self.curve_settings_scroll.setWidgetResizable(True)

        self.enable_crosshair_chk.setChecked(False)
        self.enable_crosshair_chk.clicked.connect(
            self.handle_enable_crosshair_checkbox_clicked)
        self.enable_crosshair_chk.clicked.emit(False)

        self.curves_tab_layout = QHBoxLayout()
        self.curves_tab_layout.addWidget(self.curve_settings_scroll)

        self.data_tab_layout = QVBoxLayout()
        self.data_tab_layout.setAlignment(Qt.AlignTop)
        self.data_tab_layout.setSpacing(5)

        self.chart_settings_layout = QVBoxLayout()
        self.chart_settings_layout.setAlignment(Qt.AlignTop)
        self.chart_settings_layout.setSpacing(5)

        self.chart_layout = QVBoxLayout()
        self.chart_layout.setSpacing(10)

        self.chart_panel = QWidget()
        self.chart_panel.setMinimumHeight(400)

        self.chart_control_layout = QHBoxLayout()
        self.chart_control_layout.setAlignment(Qt.AlignHCenter)
        self.chart_control_layout.setSpacing(10)
        self.zoom_x_layout = QVBoxLayout()
        self.zoom_x_layout.setAlignment(Qt.AlignTop)
        self.zoom_x_layout.setSpacing(5)

        self.plus_icon = IconFont().icon("plus", color=QColor("green"))
        self.minus_icon = IconFont().icon("minus", color=QColor("red"))
        self.view_all_icon = IconFont().icon("globe", color=QColor("blue"))
        self.reset_icon = IconFont().icon("circle-o-notch",
                                          color=QColor("green"))

        self.zoom_in_x_btn = QPushButton("X Zoom")
        self.zoom_in_x_btn.setIcon(self.plus_icon)
        self.zoom_in_x_btn.clicked.connect(
            partial(self.handle_zoom_in_btn_clicked, "x", True))
        self.zoom_in_x_btn.setEnabled(False)

        self.zoom_out_x_btn = QPushButton("X Zoom")
        self.zoom_out_x_btn.setIcon(self.minus_icon)
        self.zoom_out_x_btn.clicked.connect(
            partial(self.handle_zoom_in_btn_clicked, "x", False))
        self.zoom_out_x_btn.setEnabled(False)

        self.zoom_y_layout = QVBoxLayout()
        self.zoom_y_layout.setAlignment(Qt.AlignTop)
        self.zoom_y_layout.setSpacing(5)

        self.zoom_in_y_btn = QPushButton("Y Zoom")
        self.zoom_in_y_btn.setIcon(self.plus_icon)
        self.zoom_in_y_btn.clicked.connect(
            partial(self.handle_zoom_in_btn_clicked, "y", True))
        self.zoom_in_y_btn.setEnabled(False)

        self.zoom_out_y_btn = QPushButton("Y Zoom")
        self.zoom_out_y_btn.setIcon(self.minus_icon)
        self.zoom_out_y_btn.clicked.connect(
            partial(self.handle_zoom_in_btn_clicked, "y", False))
        self.zoom_out_y_btn.setEnabled(False)

        self.view_all_btn = QPushButton("View All")
        self.view_all_btn.setIcon(self.view_all_icon)
        self.view_all_btn.clicked.connect(self.handle_view_all_button_clicked)
        self.view_all_btn.setEnabled(False)

        self.view_all_reset_chart_layout = QVBoxLayout()
        self.view_all_reset_chart_layout.setAlignment(Qt.AlignTop)
        self.view_all_reset_chart_layout.setSpacing(5)

        self.pause_chart_layout = QVBoxLayout()
        self.pause_chart_layout.setAlignment(Qt.AlignTop)
        self.pause_chart_layout.setSpacing(5)

        self.reset_chart_btn = QPushButton("Reset")
        self.reset_chart_btn.setIcon(self.reset_icon)
        self.reset_chart_btn.clicked.connect(
            self.handle_reset_chart_btn_clicked)
        self.reset_chart_btn.setEnabled(False)

        self.pause_icon = IconFont().icon("pause", color=QColor("red"))
        self.play_icon = IconFont().icon("play", color=QColor("green"))
        self.pause_chart_btn = QPushButton()
        self.pause_chart_btn.setIcon(self.pause_icon)
        self.pause_chart_btn.clicked.connect(
            self.handle_pause_chart_btn_clicked)

        self.title_settings_layout = QVBoxLayout()
        self.title_settings_layout.setAlignment(Qt.AlignTop)
        self.title_settings_layout.setSpacing(5)

        self.title_settings_grpbx = QGroupBox("Title and Legend")
        self.title_settings_grpbx.setMaximumHeight(120)

        self.import_export_data_layout = QVBoxLayout()
        self.import_export_data_layout.setAlignment(Qt.AlignTop)
        self.import_export_data_layout.setSpacing(5)

        self.import_data_btn = QPushButton("Import...")
        self.import_data_btn.clicked.connect(
            self.handle_import_data_btn_clicked)

        self.export_data_btn = QPushButton("Export...")
        self.export_data_btn.clicked.connect(
            self.handle_export_data_btn_clicked)

        self.chart_title_layout = QHBoxLayout()
        self.chart_title_layout.setSpacing(10)

        self.chart_title_lbl = QLabel(text="Graph Title")
        self.chart_title_line_edt = QLineEdit()
        self.chart_title_line_edt.setText(self.chart.getPlotTitle())
        self.chart_title_line_edt.textChanged.connect(
            self.handle_title_text_changed)

        self.chart_title_font_btn = QPushButton()
        self.chart_title_font_btn.setFixedHeight(24)
        self.chart_title_font_btn.setFixedWidth(24)
        self.chart_title_font_btn.setIcon(IconFont().icon("font"))
        self.chart_title_font_btn.clicked.connect(
            partial(self.handle_chart_font_changed, "title")
        )

        self.chart_change_axis_settings_btn = QPushButton(
            text="Change Axis Settings...")
        self.chart_change_axis_settings_btn.clicked.connect(
            self.handle_change_axis_settings_clicked)

        self.update_datetime_timer = QTimer(self)
        self.update_datetime_timer.timeout.connect(
            self.handle_update_datetime_timer_timeout)

        self.chart_sync_mode_layout = QVBoxLayout()
        self.chart_sync_mode_layout.setSpacing(5)

        self.chart_sync_mode_grpbx = QGroupBox("Data Sampling Mode")
        self.chart_sync_mode_grpbx.setMaximumHeight(100)

        self.chart_sync_mode_sync_radio = QRadioButton("Synchronous")
        self.chart_sync_mode_async_radio = QRadioButton("Asynchronous")
        self.chart_sync_mode_async_radio.setChecked(True)

        self.graph_drawing_settings_layout = QVBoxLayout()
        self.graph_drawing_settings_layout.setAlignment(Qt.AlignVCenter)

        self.chart_interval_layout = QFormLayout()

        self.chart_redraw_rate_lbl = QLabel("Redraw Rate (Hz)")
        self.chart_redraw_rate_spin = QSpinBox()
        self.chart_redraw_rate_spin.setRange(MIN_REDRAW_RATE_HZ,
                                             MAX_REDRAW_RATE_HZ)
        self.chart_redraw_rate_spin.setValue(DEFAULT_REDRAW_RATE_HZ)
        self.chart_redraw_rate_spin.editingFinished.connect(
            self.handle_redraw_rate_changed)

        self.chart_data_sampling_rate_lbl = QLabel("Data Sampling Rate (Hz)")
        self.chart_data_async_sampling_rate_spin = QSpinBox()
        self.chart_data_async_sampling_rate_spin.setRange(
            MIN_DATA_SAMPLING_RATE_HZ, MAX_DATA_SAMPLING_RATE_HZ)
        self.chart_data_async_sampling_rate_spin.setValue(
            DEFAULT_DATA_SAMPLING_RATE_HZ)
        self.chart_data_async_sampling_rate_spin.editingFinished.connect(
            self.handle_data_sampling_rate_changed)
        self.chart_data_sampling_rate_lbl.hide()
        self.chart_data_async_sampling_rate_spin.hide()

        self.chart_limit_time_span_layout = QHBoxLayout()
        self.chart_limit_time_span_layout.setSpacing(5)

        self.limit_time_plan_text = "Limit Time Span"
        self.chart_limit_time_span_chk = QCheckBox(self.limit_time_plan_text)
        self.chart_limit_time_span_chk.hide()
        self.chart_limit_time_span_lbl = QLabel("Hr:Min:Sec")
        self.chart_limit_time_span_hours_spin_box = QSpinBox()
        self.chart_limit_time_span_hours_spin_box.setMaximum(999)
        self.chart_limit_time_span_minutes_spin_box = QSpinBox()
        self.chart_limit_time_span_minutes_spin_box.setMaximum(59)
        self.chart_limit_time_span_seconds_spin_box = QSpinBox()
        self.chart_limit_time_span_seconds_spin_box.setMaximum(59)
        self.chart_limit_time_span_activate_btn = QPushButton("Apply")
        self.chart_limit_time_span_activate_btn.setDisabled(True)

        self.chart_ring_buffer_layout = QFormLayout()

        self.chart_ring_buffer_size_lbl = QLabel("Ring Buffer Size")
        self.chart_ring_buffer_size_edt = QLineEdit()
        self.chart_ring_buffer_size_edt.returnPressed.connect(
            self.handle_buffer_size_changed)
        self.chart_ring_buffer_size_edt.setText(str(DEFAULT_BUFFER_SIZE))

        self.show_legend_chk = QCheckBox("Show Legend")
        self.show_legend_chk.clicked.connect(
            self.handle_show_legend_checkbox_clicked)
        self.show_legend_chk.setChecked(self.chart.showLegend)

        self.legend_font_btn = QPushButton()
        self.legend_font_btn.setFixedHeight(24)
        self.legend_font_btn.setFixedWidth(24)
        self.legend_font_btn.setIcon(IconFont().icon("font"))
        self.legend_font_btn.clicked.connect(
            partial(self.handle_chart_font_changed, "legend")
        )

        self.graph_background_color_layout = QFormLayout()
        self.axis_grid_color_layout = QFormLayout()

        self.background_color_lbl = QLabel("Graph Background Color ")
        self.background_color_btn = QPushButton()
        self.background_color_btn.setStyleSheet(
            "background-color: " + self.chart.getBackgroundColor().name())
        self.background_color_btn.setContentsMargins(10, 0, 5, 5)
        self.background_color_btn.setMaximumWidth(20)
        self.background_color_btn.clicked.connect(
            self.handle_background_color_button_clicked)

        self.axis_settings_layout = QVBoxLayout()
        self.axis_settings_layout.setSpacing(10)

        self.show_x_grid_chk = QCheckBox("Show x Grid")
        self.show_x_grid_chk.setChecked(self.chart.showXGrid)
        self.show_x_grid_chk.clicked.connect(
            self.handle_show_x_grid_checkbox_clicked)

        self.show_y_grid_chk = QCheckBox("Show y Grid")
        self.show_y_grid_chk.setChecked(self.chart.showYGrid)
        self.show_y_grid_chk.clicked.connect(
            self.handle_show_y_grid_checkbox_clicked)

        self.axis_color_lbl = QLabel("Axis and Grid Color")
        self.axis_color_btn = QPushButton()
        self.axis_color_btn.setStyleSheet(
            "background-color: " + DEFAULT_CHART_AXIS_COLOR.name())
        self.axis_color_btn.setContentsMargins(10, 0, 5, 5)
        self.axis_color_btn.setMaximumWidth(20)
        self.axis_color_btn.clicked.connect(
            self.handle_axis_color_button_clicked)

        self.grid_opacity_lbl = QLabel("Grid Opacity")
        self.grid_opacity_lbl.setEnabled(False)

        self.grid_opacity_slr = QSlider(Qt.Horizontal)
        self.grid_opacity_slr.setFocusPolicy(Qt.StrongFocus)
        self.grid_opacity_slr.setRange(0, 10)
        self.grid_opacity_slr.setValue(5)
        self.grid_opacity_slr.setTickInterval(1)
        self.grid_opacity_slr.setSingleStep(1)
        self.grid_opacity_slr.setTickPosition(QSlider.TicksBelow)
        self.grid_opacity_slr.valueChanged.connect(
            self.handle_grid_opacity_slider_mouse_release)
        self.grid_opacity_slr.setEnabled(False)

        self.reset_data_settings_btn = QPushButton("Reset Data Settings")
        self.reset_data_settings_btn.clicked.connect(
            self.handle_reset_data_settings_btn_clicked)

        self.reset_chart_settings_btn = QPushButton("Reset Chart Settings")
        self.reset_chart_settings_btn.clicked.connect(
            self.handle_reset_chart_settings_btn_clicked)

        self.curve_checkbox_panel = QWidget()

        self.graph_drawing_settings_grpbx = QGroupBox("Graph Intervals")
        self.graph_drawing_settings_grpbx.setAlignment(Qt.AlignTop)

        self.axis_settings_grpbx = QGroupBox("Graph Appearance")

        self.app = QApplication.instance()
        self.setup_ui()

        self.curve_settings_disp = None
        self.axis_settings_disp = None
        self.chart_data_export_disp = None
        self.chart_data_import_disp = None
        self.grid_alpha = 5
        self.time_span_limit_hours = None
        self.time_span_limit_minutes = None
        self.time_span_limit_seconds = None
        self.data_sampling_mode = ASYNC_DATA_SAMPLING

        # If there is an imported config file, let's start TimeChart with the imported configuration data
        if config_file:
            importer = SettingsImporter(self)
            importer.import_settings(config_file)

    def ui_filepath(self):
        """
        The path to the UI file created by Qt Designer, if applicable.
        """
        # No UI file is being used
        return None

    def ui_filename(self):
        """
        The name the UI file created by Qt Designer, if applicable.
        """
        # No UI file is being used
        return None

    def setup_ui(self):
        """
        Initialize the widgets and layouts.
        """
        self.setLayout(self.main_layout)

        self.pv_layout.addWidget(self.pv_protocol_cmb)
        self.pv_layout.addWidget(self.pv_name_line_edt)
        self.pv_layout.addWidget(self.pv_connect_push_btn)
        self.pv_add_panel.setLayout(self.pv_layout)
        QTimer.singleShot(0, self.pv_name_line_edt.setFocus)

        self.curve_settings_tab.setLayout(self.curves_tab_layout)

        self.chart_settings_tab.setLayout(self.chart_settings_layout)
        self.setup_chart_settings_layout()

        self.data_settings_tab.setLayout(self.data_tab_layout)
        self.setup_data_tab_layout()

        self.tab_panel.addTab(self.curve_settings_tab, "Curves")
        self.tab_panel.addTab(self.data_settings_tab, "Data")
        self.tab_panel.addTab(self.chart_settings_tab, "Graph")

        self.crosshair_settings_layout.addWidget(self.enable_crosshair_chk)
        self.crosshair_settings_layout.addWidget(self.crosshair_coord_lbl)

        self.zoom_x_layout.addWidget(self.zoom_in_x_btn)
        self.zoom_x_layout.addWidget(self.zoom_out_x_btn)

        self.zoom_y_layout.addWidget(self.zoom_in_y_btn)
        self.zoom_y_layout.addWidget(self.zoom_out_y_btn)

        self.view_all_reset_chart_layout.addWidget(self.reset_chart_btn)
        self.view_all_reset_chart_layout.addWidget(self.view_all_btn)

        self.pause_chart_layout.addWidget(self.pause_chart_btn)

        self.import_export_data_layout.addWidget(self.import_data_btn)
        self.import_export_data_layout.addWidget(self.export_data_btn)

        self.chart_control_layout.addLayout(self.zoom_x_layout)
        self.chart_control_layout.addLayout(self.zoom_y_layout)
        self.chart_control_layout.addLayout(self.view_all_reset_chart_layout)
        self.chart_control_layout.addLayout(self.pause_chart_layout)
        self.chart_control_layout.addLayout(self.crosshair_settings_layout)
        self.chart_control_layout.addLayout(self.import_export_data_layout)
        self.chart_control_layout.insertSpacing(5, 30)

        self.chart_layout.addWidget(self.chart)
        self.chart_layout.addLayout(self.chart_control_layout)

        self.chart_panel.setLayout(self.chart_layout)

        self.splitter.addWidget(self.chart_panel)
        self.splitter.addWidget(self.tab_panel)
        self.splitter.setSizes([1, 0])

        self.splitter.setHandleWidth(10)
        self.splitter.setStretchFactor(0, 0)
        self.splitter.setStretchFactor(1, 1)

        self.charting_layout.addWidget(self.splitter)

        self.body_layout.addWidget(self.pv_add_panel)
        self.body_layout.addLayout(self.charting_layout)
        self.body_layout.setSpacing(0)
        self.body_layout.setContentsMargins(0, 0, 0, 0)
        self.main_layout.addLayout(self.body_layout)

        self.enable_chart_control_buttons(False)

        handle = self.splitter.handle(1)
        layout = QVBoxLayout()
        layout.setContentsMargins(0, 0, 0, 0)
        button = QToolButton(handle)
        button.setArrowType(Qt.LeftArrow)
        button.clicked.connect(
            lambda: self.handle_splitter_button(True))
        layout.addWidget(button)
        button = QToolButton(handle)
        button.setArrowType(Qt.RightArrow)
        button.clicked.connect(
            lambda: self.handle_splitter_button(False))
        layout.addWidget(button)
        handle.setLayout(layout)

    def handle_splitter_button(self, left=True):
        if left:
            self.splitter.setSizes([1, 1])
        else:
            self.splitter.setSizes([1, 0])

    def change_legend_font(self, font):
        if font is None:
            return
        self.legend_font = font
        items = self.chart.plotItem.legend.items
        for i in items:
            i[1].item.setFont(font)
            i[1].resizeEvent(None)
            i[1].updateGeometry()

    def change_title_font(self, font):
        current_text = self.chart.plotItem.titleLabel.text
        args = {
            "family": font.family,
            "size": "{}pt".format(font.pointSize()),
            "bold": font.bold(),
            "italic": font.italic(),
        }
        self.chart.plotItem.titleLabel.setText(current_text, **args)

    def handle_chart_font_changed(self, target):
        if target not in ("title", "legend"):
            return

        dialog = QFontDialog(self)
        dialog.setOption(QFontDialog.DontUseNativeDialog, True)

        if target == "title":
            dialog.fontSelected.connect(self.change_title_font)
        else:
            dialog.fontSelected.connect(self.change_legend_font)

        dialog.open()

    def setup_data_tab_layout(self):
        self.chart_sync_mode_sync_radio.toggled.connect(
            partial(self.handle_sync_mode_radio_toggle,
                    self.chart_sync_mode_sync_radio))
        self.chart_sync_mode_async_radio.toggled.connect(
            partial(self.handle_sync_mode_radio_toggle,
                    self.chart_sync_mode_async_radio))

        self.chart_sync_mode_layout.addWidget(self.chart_sync_mode_sync_radio)
        self.chart_sync_mode_layout.addWidget(self.chart_sync_mode_async_radio)
        self.chart_sync_mode_grpbx.setLayout(self.chart_sync_mode_layout)

        self.data_tab_layout.addWidget(self.chart_sync_mode_grpbx)

        self.chart_limit_time_span_layout.addWidget(
            self.chart_limit_time_span_lbl)
        self.chart_limit_time_span_layout.addWidget(
            self.chart_limit_time_span_hours_spin_box)
        self.chart_limit_time_span_layout.addWidget(
            self.chart_limit_time_span_minutes_spin_box)
        self.chart_limit_time_span_layout.addWidget(
            self.chart_limit_time_span_seconds_spin_box)
        self.chart_limit_time_span_layout.addWidget(
            self.chart_limit_time_span_activate_btn)

        self.chart_limit_time_span_lbl.hide()
        self.chart_limit_time_span_hours_spin_box.hide()
        self.chart_limit_time_span_minutes_spin_box.hide()
        self.chart_limit_time_span_seconds_spin_box.hide()
        self.chart_limit_time_span_activate_btn.hide()

        self.chart_limit_time_span_hours_spin_box.valueChanged.connect(
            self.handle_time_span_changed)
        self.chart_limit_time_span_minutes_spin_box.valueChanged.connect(
            self.handle_time_span_changed)
        self.chart_limit_time_span_seconds_spin_box.valueChanged.connect(
            self.handle_time_span_changed)

        self.chart_limit_time_span_chk.clicked.connect(
            self.handle_limit_time_span_checkbox_clicked)
        self.chart_limit_time_span_activate_btn.clicked.connect(
            self.handle_chart_limit_time_span_activate_btn_clicked)

        self.chart_interval_layout.addRow(self.chart_redraw_rate_lbl,
                                          self.chart_redraw_rate_spin)
        self.chart_interval_layout.addRow(self.chart_data_sampling_rate_lbl,
                                          self.chart_data_async_sampling_rate_spin)
        self.graph_drawing_settings_layout.addLayout(self.chart_interval_layout)

        self.graph_drawing_settings_layout.addWidget(
            self.chart_limit_time_span_chk)
        self.graph_drawing_settings_layout.addLayout(
            self.chart_limit_time_span_layout)

        self.chart_ring_buffer_layout.addRow(self.chart_ring_buffer_size_lbl,
                                             self.chart_ring_buffer_size_edt)

        self.graph_drawing_settings_layout.addLayout(
            self.chart_ring_buffer_layout)
        self.graph_drawing_settings_grpbx.setLayout(
            self.graph_drawing_settings_layout)

        self.data_tab_layout.addWidget(self.graph_drawing_settings_grpbx)
        self.chart_sync_mode_async_radio.toggled.emit(True)

        self.data_tab_layout.addWidget(self.reset_data_settings_btn)

    def setup_chart_settings_layout(self):
        self.chart_title_layout.addWidget(self.chart_title_lbl)
        self.chart_title_layout.addWidget(self.chart_title_line_edt)
        self.chart_title_layout.addWidget(self.chart_title_font_btn)
        self.title_settings_layout.addLayout(self.chart_title_layout)

        legend_layout = QHBoxLayout()
        legend_layout.addWidget(self.show_legend_chk)
        legend_layout.addWidget(self.legend_font_btn)
        self.title_settings_layout.addLayout(legend_layout)
        self.title_settings_layout.addWidget(
            self.chart_change_axis_settings_btn)
        self.title_settings_grpbx.setLayout(self.title_settings_layout)
        self.chart_settings_layout.addWidget(self.title_settings_grpbx)

        self.graph_background_color_layout.addRow(self.background_color_lbl,
                                                  self.background_color_btn)
        self.axis_settings_layout.addLayout(self.graph_background_color_layout)

        self.axis_grid_color_layout.addRow(self.axis_color_lbl,
                                           self.axis_color_btn)
        self.axis_settings_layout.addLayout(self.axis_grid_color_layout)

        self.axis_settings_layout.addWidget(self.show_x_grid_chk)
        self.axis_settings_layout.addWidget(self.show_y_grid_chk)
        self.axis_settings_layout.addWidget(self.grid_opacity_lbl)
        self.axis_settings_layout.addWidget(self.grid_opacity_slr)

        self.axis_settings_grpbx.setLayout(self.axis_settings_layout)

        self.chart_settings_layout.addWidget(self.axis_settings_grpbx)
        self.chart_settings_layout.addWidget(self.reset_chart_settings_btn)

        self.update_datetime_timer.start(1000)

    def add_curve(self):
        """
        Add a new curve to the chart.
        """
        pv_name = self._get_full_pv_name(self.pv_name_line_edt.text())
        if pv_name and len(pv_name):
            color = random_color(curve_colors_only=True)
            for k, v in self.channel_map.items():
                if color == v.color:
                    color = random_color(curve_colors_only=True)

            self.add_y_channel(pv_name=pv_name, curve_name=pv_name, color=color)
            self.handle_splitter_button(left=True)

    def show_mouse_coordinates(self, x, y):
        self.crosshair_coord_lbl.clear()
        self.crosshair_coord_lbl.setText(
            "x = {0:.3f}\ny = {1:.3f}".format(x, y))

    def handle_enable_crosshair_checkbox_clicked(self, is_checked):
        self.chart.enableCrosshair(is_checked)
        self.crosshair_coord_lbl.setVisible(is_checked)

        self.chart.crosshair_position_updated.connect(
            self.show_mouse_coordinates)

    def add_y_channel(self, pv_name, curve_name, color, line_style=Qt.SolidLine,
                      line_width=2, symbol=None, symbol_size=None, is_visible=True):
        if pv_name in self.channel_map:
            logger.error("'{0}' has already been added.".format(pv_name))
            return

        curve = self.chart.addYChannel(y_channel=pv_name, name=curve_name,
                                       color=color, lineStyle=line_style,
                                       lineWidth=line_width, symbol=symbol,
                                       symbolSize=symbol_size)
        curve.show() if is_visible else curve.hide()

        if self.show_legend_chk.isChecked():
            self.change_legend_font(self.legend_font)
        self.channel_map[pv_name] = curve
        self.generate_pv_controls(pv_name, color)

        self.enable_chart_control_buttons()
        try:
            self.app.add_connection(curve.channel)
        except AttributeError:
            # these methods are not needed on future versions of pydm
            pass

    def generate_pv_controls(self, pv_name, curve_color):
        """
        Generate a set of widgets to manage the appearance of a curve. The set of widgets includes:
            1. A checkbox which shows the curve on the chart if checked, and hide the curve if not
               checked
            2. Three buttons -- Modify..., Focus, and Remove. Modify... will bring up the Curve
               Settings dialog. Focus adjusts the chart's zooming for the current curve.
               Remove will delete the curve from the chart
        Parameters
        ----------
        pv_name: str
            The name of the PV the current curve is being plotted for
        curve_color : QColor
            The color of the curve to paint for the checkbox label to help the user track the curve
            to the checkbox
        """
        individual_curve_layout = QVBoxLayout()

        size_policy = QSizePolicy()
        size_policy.setVerticalPolicy(QSizePolicy.Fixed)
        size_policy.setHorizontalPolicy(QSizePolicy.Fixed)

        individual_curve_grpbx = QGroupBox()
        individual_curve_grpbx.setMinimumWidth(300)
        individual_curve_grpbx.setMinimumHeight(120)
        individual_curve_grpbx.setAlignment(Qt.AlignTop)

        individual_curve_grpbx.setSizePolicy(size_policy)

        individual_curve_grpbx.setObjectName(pv_name + "_grb")
        individual_curve_grpbx.setLayout(individual_curve_layout)

        checkbox = QCheckBox(parent=individual_curve_grpbx)
        checkbox.setObjectName(pv_name + "_chb")

        palette = checkbox.palette()
        palette.setColor(QPalette.Active, QPalette.WindowText, curve_color)
        checkbox.setPalette(palette)

        display_name = pv_name.split("://")[1]
        if len(display_name) > MAX_DISPLAY_PV_NAME_LENGTH:
            # Only display max allowed number of characters of the PV Name
            display_name = display_name[
                           :int(MAX_DISPLAY_PV_NAME_LENGTH / 2) - 1] + "..." + \
                           display_name[
                           -int(MAX_DISPLAY_PV_NAME_LENGTH / 2) + 2:]

        checkbox.setText(display_name)

        data_text = QLabel(parent=individual_curve_grpbx)
        data_text.setWordWrap(True)
        data_text.setObjectName(pv_name + "_lbl")
        data_text.setPalette(palette)

        checkbox.setChecked(True)
        checkbox.toggled.connect(partial(self.handle_curve_chkbox_toggled, checkbox))
        if not self.chart.findCurve(pv_name).isVisible():
            checkbox.setChecked(False)

        modify_curve_btn = QPushButton("Modify...",
                                       parent=individual_curve_grpbx)
        modify_curve_btn.setObjectName(pv_name + "_btn_modify")
        modify_curve_btn.setMaximumWidth(80)
        modify_curve_btn.clicked.connect(
            partial(self.display_curve_settings_dialog, pv_name))

        focus_curve_btn = QPushButton("Focus", parent=individual_curve_grpbx)
        focus_curve_btn.setObjectName(pv_name + "_btn_focus")
        focus_curve_btn.setMaximumWidth(80)
        focus_curve_btn.clicked.connect(partial(self.focus_curve, pv_name))

        # annotate_curve_btn = QPushButton("Annotate...",
        #                                  parent=individual_curve_grpbx)
        # annotate_curve_btn.setObjectName(pv_name+"_btn_ann")
        # annotate_curve_btn.setMaximumWidth(80)
        # annotate_curve_btn.clicked.connect(
        #     partial(self.annotate_curve, pv_name))

        remove_curve_btn = QPushButton("Remove", parent=individual_curve_grpbx)
        remove_curve_btn.setObjectName(pv_name + "_btn_remove")
        remove_curve_btn.setMaximumWidth(80)
        remove_curve_btn.clicked.connect(partial(self.remove_curve, pv_name))

        curve_btn_layout = QHBoxLayout()
        curve_btn_layout.setSpacing(5)
        curve_btn_layout.addWidget(modify_curve_btn)
        curve_btn_layout.addWidget(focus_curve_btn)
        # curve_btn_layout.addWidget(annotate_curve_btn)
        curve_btn_layout.addWidget(remove_curve_btn)

        individual_curve_layout.addWidget(checkbox)
        individual_curve_layout.addWidget(data_text)
        individual_curve_layout.addLayout(curve_btn_layout)

        self.curve_settings_layout.addWidget(individual_curve_grpbx)

        self.tab_panel.setCurrentIndex(0)

    def handle_curve_chkbox_toggled(self, checkbox):
        """
        Handle a checkbox's checked and unchecked events.

        If a checkbox is checked, find the curve from the channel map. If found, re-draw the curve with its previous
        appearance settings.

        If a checkbox is unchecked, remove the curve from the chart, but keep the cached data in the channel map.

        Parameters
        ----------
        checkbox : QCheckBox
            The current checkbox being toggled
        """
        pv_name = self._get_full_pv_name(checkbox.text())

        if checkbox.isChecked():
            curve = self.channel_map.get(pv_name, None)
            if curve:
                curve.show()
                self.chart.addLegendItem(curve, pv_name,
                                         self.show_legend_chk.isChecked())
                self.change_legend_font(self.legend_font)
        else:
            curve = self.chart.findCurve(pv_name)
            if curve:
                curve.hide()
                self.chart.removeLegendItem(pv_name)

    def display_curve_settings_dialog(self, pv_name):
        """
        Bring up the Curve Settings dialog to modify the appearance of a curve.

        Parameters
        ----------
        pv_name : str
            The name of the PV the curve is being plotted for

        """
        self.curve_settings_disp = CurveSettingsDisplay(self, pv_name)
        self.curve_settings_disp.show()

    def focus_curve(self, pv_name):
        curve = self.chart.findCurve(pv_name)
        if curve:
            self.chart.plotItem.setYRange(curve.minY, curve.maxY, padding=0)

    def annotate_curve(self, pv_name):
        curve = self.chart.findCurve(pv_name)
        if curve:
            annot = TextItem(
                html='<div style="text-align: center"><span style="color: #FFF;">This is the'
                     '</span><br><span style="color: #FF0; font-size: 16pt;">PEAK</span></div>',
                anchor=(-0.3, 0.5), border='w', fill=(0, 0, 255, 100))
            self.chart.annotateCurve(curve, annot)

    def remove_curve(self, pv_name):
        """
        Remove a curve from the chart permanently. This will also clear the channel map cache from retaining the
        removed curve's appearance settings.

        Parameters
        ----------
        pv_name : str
            The name of the PV the curve is being plotted for
        """
        curve = self.chart.findCurve(pv_name)
        if curve:
            try:
                self.app.remove_connection(curve.channel)
            except AttributeError:
                # these methods are not needed on future versions of pydm
                pass
            self.chart.removeYChannel(curve)
            del self.channel_map[pv_name]
            self.chart.removeLegendItem(pv_name)

            widget = self.findChild(QGroupBox, pv_name + "_grb")
            if widget:
                widget.deleteLater()

        if len(self.chart.getCurves()) < 1:
            self.enable_chart_control_buttons(False)
            self.show_legend_chk.setChecked(False)

    def handle_title_text_changed(self, new_text):
        self.chart.setPlotTitle(new_text)

    def handle_change_axis_settings_clicked(self):
        self.axis_settings_disp = AxisSettingsDisplay(self)
        self.axis_settings_disp.show()

    def handle_limit_time_span_checkbox_clicked(self, is_checked):
        self.chart_limit_time_span_lbl.setVisible(is_checked)
        self.chart_limit_time_span_hours_spin_box.setVisible(is_checked)
        self.chart_limit_time_span_minutes_spin_box.setVisible(is_checked)
        self.chart_limit_time_span_seconds_spin_box.setVisible(is_checked)
        self.chart_limit_time_span_activate_btn.setVisible(is_checked)

        self.chart_ring_buffer_size_lbl.setDisabled(is_checked)
        self.chart_ring_buffer_size_edt.setDisabled(is_checked)

        if not is_checked:
            self.chart_limit_time_span_chk.setText(self.limit_time_plan_text)

    def handle_time_span_changed(self):
        self.time_span_limit_hours = self.chart_limit_time_span_hours_spin_box.value()
        self.time_span_limit_minutes = self.chart_limit_time_span_minutes_spin_box.value()
        self.time_span_limit_seconds = self.chart_limit_time_span_seconds_spin_box.value()

        status = self.time_span_limit_hours > 0 or self.time_span_limit_minutes > 0 or self.time_span_limit_seconds > 0

        self.chart_limit_time_span_activate_btn.setEnabled(status)

    def handle_chart_limit_time_span_activate_btn_clicked(self):
        timeout_milliseconds = (self.time_span_limit_hours * 3600 + self.time_span_limit_minutes * 60 +
                                self.time_span_limit_seconds) * 1000
        self.chart.setTimeSpan(timeout_milliseconds / 1000.0)
        self.chart_ring_buffer_size_edt.setText(str(self.chart.getBufferSize()))

    def handle_buffer_size_changed(self):
        try:
            new_buffer_size = int(self.chart_ring_buffer_size_edt.text())
            if new_buffer_size and int(new_buffer_size) >= MINIMUM_BUFFER_SIZE:
                self.chart.setBufferSize(new_buffer_size)
        except ValueError:
            display_message_box(QMessageBox.Critical, "Invalid Values",
                                "Only integer values are accepted.")

    def handle_redraw_rate_changed(self):
        self.chart.maxRedrawRate = self.chart_redraw_rate_spin.value()

    def handle_data_sampling_rate_changed(self):
        # The chart expects the value in milliseconds
        sampling_rate_seconds = 1.0 / self.chart_data_async_sampling_rate_spin.value()
        buffer_size = self.chart.getBufferSize()
        self.chart.setUpdateInterval(sampling_rate_seconds)
        if self.chart.getBufferSize() < buffer_size:
            self.chart.setBufferSize(buffer_size)
        self.chart_ring_buffer_size_edt.setText(str(self.chart.getBufferSize()))

    def handle_background_color_button_clicked(self):
        selected_color = QColorDialog.getColor()
        self.chart.setBackgroundColor(selected_color)
        self.background_color_btn.setStyleSheet(
            "background-color: " + selected_color.name())

    def handle_axis_color_button_clicked(self):
        selected_color = QColorDialog.getColor()
        self.chart.setAxisColor(selected_color)
        self.axis_color_btn.setStyleSheet(
            "background-color: " + selected_color.name())

    def handle_grid_opacity_slider_mouse_release(self):
        self.grid_alpha = float(self.grid_opacity_slr.value()) / 10.0
        self.chart.setShowXGrid(self.show_x_grid_chk.isChecked(),
                                self.grid_alpha)
        self.chart.setShowYGrid(self.show_y_grid_chk.isChecked(),
                                self.grid_alpha)

    def handle_show_x_grid_checkbox_clicked(self, is_checked):
        self.chart.setShowXGrid(is_checked, self.grid_alpha)
        self.grid_opacity_lbl.setEnabled(
            is_checked or self.show_y_grid_chk.isChecked())
        self.grid_opacity_slr.setEnabled(
            is_checked or self.show_y_grid_chk.isChecked())

    def handle_show_y_grid_checkbox_clicked(self, is_checked):
        self.chart.setShowYGrid(is_checked, self.grid_alpha)
        self.grid_opacity_lbl.setEnabled(
            is_checked or self.show_x_grid_chk.isChecked())
        self.grid_opacity_slr.setEnabled(
            is_checked or self.show_x_grid_chk.isChecked())

    def handle_show_legend_checkbox_clicked(self, is_checked):
        self.chart.setShowLegend(is_checked)

    def handle_export_data_btn_clicked(self):
        self.chart_data_export_disp = ChartDataExportDisplay(self)
        self.chart_data_export_disp.show()

    def handle_import_data_btn_clicked(self):
        open_file_info = QFileDialog.getOpenFileName(self, caption="Open File", directory=os.path.expanduser('~'),
                                                     filter=IMPORT_FILE_FORMAT)
        open_file_name = open_file_info[0]
        if open_file_name:
            importer = SettingsImporter(self)
            importer.import_settings(open_file_name)

    def handle_sync_mode_radio_toggle(self, radio_btn):
        if radio_btn.isChecked():
            if radio_btn.text() == "Synchronous":
                self.data_sampling_mode = SYNC_DATA_SAMPLING

                self.chart_data_sampling_rate_lbl.hide()
                self.chart_data_async_sampling_rate_spin.hide()

                self.chart.resetTimeSpan()
                self.chart_limit_time_span_chk.setChecked(False)
                self.chart_limit_time_span_chk.clicked.emit(False)
                self.chart_limit_time_span_chk.hide()

                self.chart.setUpdatesAsynchronously(False)
            elif radio_btn.text() == "Asynchronous":
                self.data_sampling_mode = ASYNC_DATA_SAMPLING

                self.chart_data_sampling_rate_lbl.show()
                self.chart_data_async_sampling_rate_spin.show()
                self.chart_limit_time_span_chk.show()

                self.chart.setUpdatesAsynchronously(True)
        try:
            self.app.establish_widget_connections(self)
        except AttributeError:
            # these methods are not needed on future versions of pydm
            pass

    def handle_zoom_in_btn_clicked(self, axis, is_zoom_in):
        scale_factor = 0.5
        if not is_zoom_in:
            scale_factor += 1.0
        if axis == "x":
            self.chart.getViewBox().scaleBy(x=scale_factor)
        elif axis == "y":
            self.chart.getViewBox().scaleBy(y=scale_factor)

    def handle_view_all_button_clicked(self):
        self.chart.plotItem.getViewBox().autoRange()

    def handle_pause_chart_btn_clicked(self):
        if self.chart.pausePlotting():
            self.pause_chart_btn.setIcon(self.pause_icon)
        else:
            self.pause_chart_btn.setIcon(self.play_icon)

    def handle_reset_chart_btn_clicked(self):
        self.chart.getViewBox().setXRange(DEFAULT_X_MIN, 0)
        self.chart.resetAutoRangeY()

    @Slot()
    def handle_reset_chart_settings_btn_clicked(self):
        self.chart.setBackgroundColor(DEFAULT_CHART_BACKGROUND_COLOR)
        self.background_color_btn.setStyleSheet(
            "background-color: " + DEFAULT_CHART_BACKGROUND_COLOR.name())

        self.chart.setAxisColor(DEFAULT_CHART_AXIS_COLOR)
        self.axis_color_btn.setStyleSheet(
            "background-color: " + DEFAULT_CHART_AXIS_COLOR.name())

        self.grid_opacity_slr.setValue(5)

        self.show_x_grid_chk.setChecked(False)
        self.show_x_grid_chk.clicked.emit(False)

        self.show_y_grid_chk.setChecked(False)
        self.show_y_grid_chk.clicked.emit(False)

        self.show_legend_chk.setChecked(False)

        self.chart.setShowXGrid(False)
        self.chart.setShowYGrid(False)
        self.chart.setShowLegend(False)

    @Slot()
    def handle_reset_data_settings_btn_clicked(self):
        self.chart_ring_buffer_size_edt.setText(str(DEFAULT_BUFFER_SIZE))

        self.chart_redraw_rate_spin.setValue(DEFAULT_REDRAW_RATE_HZ)
<<<<<<< HEAD
        self.handle_redraw_rate_changed()

=======
>>>>>>> b37b52e3
        self.chart_data_async_sampling_rate_spin.setValue(
            DEFAULT_DATA_SAMPLING_RATE_HZ)
        self.chart_data_sampling_rate_lbl.hide()
        self.chart_data_async_sampling_rate_spin.hide()

        self.chart_sync_mode_async_radio.setChecked(True)
        self.chart_sync_mode_async_radio.toggled.emit(True)

        self.chart_limit_time_span_chk.setChecked(False)
        self.chart_limit_time_span_chk.setText(self.limit_time_plan_text)
        self.chart_limit_time_span_chk.clicked.emit(False)

        self.chart.setUpdatesAsynchronously(True)
        self.chart.resetTimeSpan()
        self.chart.resetUpdateInterval()
        self.chart.setBufferSize(DEFAULT_BUFFER_SIZE)

    def enable_chart_control_buttons(self, enabled=True):
        self.zoom_in_x_btn.setEnabled(enabled)
        self.zoom_out_x_btn.setEnabled(enabled)
        self.zoom_in_y_btn.setEnabled(enabled)
        self.zoom_out_y_btn.setEnabled(enabled)

        self.view_all_btn.setEnabled(enabled)
        self.reset_chart_btn.setEnabled(enabled)
        self.pause_chart_btn.setIcon(self.pause_icon)
        self.pause_chart_btn.setEnabled(enabled)
        self.export_data_btn.setEnabled(enabled)

    def _get_full_pv_name(self, pv_name):
        """
        Append the protocol to the PV Name.

        Parameters
        ----------
        pv_name : str
            The name of the PV the curve is being plotted for
        """
        if pv_name and "://" not in pv_name:
            pv_name = ''.join([self.pv_protocol_cmb.currentText(), pv_name])
        return pv_name

    def handle_update_datetime_timer_timeout(self):
        current_label = self.chart.getBottomAxisLabel()
        new_label = "Current Time: " + TimeChartDisplay.get_current_datetime()

        if X_AXIS_LABEL_SEPARATOR in current_label:
            current_label = current_label[
                            current_label.find(X_AXIS_LABEL_SEPARATOR) + len(
                                X_AXIS_LABEL_SEPARATOR):]
            new_label += X_AXIS_LABEL_SEPARATOR + current_label

        self.chart.setLabel("bottom", text=new_label)

    def update_curve_data(self, curve):
        """
        Determine if the PV is active. If not, disable the related PV controls.
        If the PV is active, update the PV controls' states.

        Parameters
        ----------
        curve : PlotItem
           A PlotItem, i.e. a plot, to draw on the chart.
        """
        pv_name = curve.address
        min_y = curve.minY if curve.minY else 0
        max_y = curve.maxY if curve.maxY else 0
        current_y = curve.data_buffer[1, -1]

        connected = not np.isnan(current_y)

        grb = self.findChild(QGroupBox, pv_name + "_grb")

        lbl = grb.findChild(QLabel, pv_name + "_lbl")
        lbl.setText("(yMin = {0:.3f}, yMax = {1:.3f}) y = {2:.3f}".format(
            min_y, max_y, current_y))

        chb = grb.findChild(QCheckBox, pv_name + "_chb")
        if connected and chb.isEnabled():
            return

        chb.setEnabled(connected)
        btn_modify = grb.findChild(QPushButton, pv_name + "_btn_modify")
        btn_modify.setEnabled(connected)
        btn_focus = grb.findChild(QPushButton, pv_name + "_btn_focus")
        btn_focus.setEnabled(connected)

        # btn_ann = grb.findChild(QPushButton, pv_name + "_btn_ann")
        # btn_ann.setEnabled(connected)

    @staticmethod
    def get_current_datetime():
        current_date = datetime.datetime.now().strftime("%b %d, %Y")
        current_time = datetime.datetime.now().strftime("%H:%M:%S")
        current_datetime = current_time + ' (' + current_date + ')'

        return current_datetime

    @property
    def gridAlpha(self):
        return self.grid_alpha<|MERGE_RESOLUTION|>--- conflicted
+++ resolved
@@ -1061,11 +1061,8 @@
         self.chart_ring_buffer_size_edt.setText(str(DEFAULT_BUFFER_SIZE))
 
         self.chart_redraw_rate_spin.setValue(DEFAULT_REDRAW_RATE_HZ)
-<<<<<<< HEAD
         self.handle_redraw_rate_changed()
-
-=======
->>>>>>> b37b52e3
+        
         self.chart_data_async_sampling_rate_spin.setValue(
             DEFAULT_DATA_SAMPLING_RATE_HZ)
         self.chart_data_sampling_rate_lbl.hide()
