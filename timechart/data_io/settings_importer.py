--- conflicted
+++ resolved
@@ -24,121 +24,6 @@
                                    StripToolImportStrategy(pydm_main_display))
 
     def import_settings(self, filename):
-<<<<<<< HEAD
-        with open(filename, 'r') as json_file:
-            settings = json.load(json_file)
-            self._parse(settings)
-
-    def _parse(self, settings):
-        pv_settings = settings["pvs"]
-
-        for k, v in pv_settings.items():
-            self.main_display.add_y_channel(pv_name=v["y_channel"],
-                                            curve_name=k,
-                                            color=QColor(v["color"]),
-                                            line_style=v["line_style"],
-                                            line_width=v["line_width"],
-                                            symbol=v["symbol"],
-                                            symbol_size=v["symbol_size"])
-        chart_settings = settings["chart_settings"]
-        if len(chart_settings):
-            chart = self.main_display.chart
-
-            self.main_display.chart_title_line_edt.textChanged.emit(
-                chart_settings["title"])
-
-            chart.setLabel("bottom", text=chart_settings["x_axis_label"])
-            chart.labels["bottom"] = chart_settings["x_axis_label"]
-
-            chart.setLabel("bottom", unit=chart_settings["x_axis_unit"])
-
-            chart.setLabel("left", text=chart_settings["left_y_axis_label"])
-            chart.setLabel("left", unit=chart_settings["left_y_axis_unit"])
-
-            if chart_settings.get("show_right_y_axis", False):
-                chart.setShowRightAxis(True)
-                chart.setLabel("right", text=chart_settings["right_y_axis_label"])
-                chart.setLabel("right", unit=chart_settings["right_y_axis_unit"])
-
-            self.main_display.chart_redraw_rate_spin.setValue(
-                chart_settings["redraw_rate"])
-            self.main_display.chart_redraw_rate_spin.valueChanged.emit(
-                chart_settings["redraw_rate"])
-
-            data_sampling_mode = chart_settings["data_sampling_mode"]
-            self.main_display.chart_sync_mode_sync_radio.setChecked(
-                data_sampling_mode == SYNC_DATA_SAMPLING)
-            self.main_display.chart_sync_mode_async_radio.setChecked(
-                data_sampling_mode == ASYNC_DATA_SAMPLING)
-            self.main_display.chart_sync_mode_async_radio.toggled.emit(
-                data_sampling_mode == ASYNC_DATA_SAMPLING)
-
-            self.main_display.chart_data_async_sampling_rate_spin.setValue(
-                chart_settings["update_interval_hz"])
-            self.main_display.chart_data_async_sampling_rate_spin.valueChanged.emit(
-                chart_settings["update_interval_hz"])
-
-            time_span_limit_hours = int(chart_settings["time_span_limit_hours"])
-            time_span_limit_minutes = int(
-                chart_settings["time_span_limit_minutes"])
-            time_span_limit_seconds = int(
-                chart_settings["time_span_limit_seconds"])
-
-            if time_span_limit_hours != 0 or time_span_limit_minutes != 0 or time_span_limit_seconds != 0:
-                self.main_display.chart_limit_time_span_hours_spin_box.setValue(time_span_limit_hours)
-                self.main_display.chart_limit_time_span_hours_spin_box.valueChanged.emit(time_span_limit_hours)
-
-                self.main_display.chart_limit_time_span_minutes_spin_box.setValue(time_span_limit_minutes)
-                self.main_display.chart_limit_time_span_minutes_spin_box.valueChanged.emit(time_span_limit_minutes)
-
-                self.main_display.chart_limit_time_span_seconds_spin_box.setValue(time_span_limit_seconds)
-                self.main_display.chart_limit_time_span_seconds_spin_box.valueChanged.emit(time_span_limit_seconds)
-
-                self.main_display.chart_limit_time_span_chk.setChecked(
-                    chart_settings["limit_time_span"])
-                self.main_display.chart_limit_time_span_chk.clicked.emit(
-                    chart_settings["limit_time_span"])
-
-                self.main_display.chart_limit_time_span_activate_btn.clicked.emit()
-
-            self.main_display.chart_ring_buffer_size_edt.setText(
-                str(chart_settings["buffer_size"]))
-            self.main_display.chart_ring_buffer_size_edt.textChanged.emit(
-                str(chart_settings["buffer_size"]))
-
-            self.main_display.show_legend_chk.setChecked(
-                chart_settings["show_legend"])
-            self.main_display.show_legend_chk.clicked.emit(
-                chart_settings["show_legend"])
-
-            background_color = QColor(chart_settings["background_color"])
-            self.main_display.chart.setBackgroundColor(background_color)
-            self.main_display.background_color_btn.setStyleSheet(
-                "background-color: " + background_color.name())
-
-            axis_color = QColor(chart_settings["axis_color"])
-            self.main_display.chart.setAxisColor(axis_color)
-            self.main_display.axis_color_btn.setStyleSheet(
-                "background-color: " + axis_color.name())
-
-            self.main_display.show_x_grid_chk.setChecked(
-                chart_settings["show_x_grid"])
-            self.main_display.show_x_grid_chk.clicked.emit(
-                chart_settings["show_x_grid"])
-
-            self.main_display.show_y_grid_chk.setChecked(
-                chart_settings["show_y_grid"])
-            self.main_display.show_y_grid_chk.clicked.emit(
-                chart_settings["show_y_grid"])
-
-            self.main_display.grid_opacity_slr.valueChanged.emit(
-                chart_settings["grid_alpha"])
-            self.main_display.grid_opacity_slr.setValue(
-                chart_settings["grid_alpha"])
-
-            self.main_display.app.establish_widget_connections(
-                self.main_display)
-=======
         """
         Switch conversion strategies to import a configuration file into TimeChart until running out
         of known conversion strategies.
@@ -162,5 +47,4 @@
                                      "Error: {1}".format(filename, error))
         if not successful_conversion:
             logger.exception("Importing the setting file '{0}' failed. Make sure there is a "
-                             "conversion method for the file format.".format(filename))
->>>>>>> 16236521
+                             "conversion method for the file format.".format(filename))